--- conflicted
+++ resolved
@@ -99,29 +99,6 @@
     return np.vstack(np.meshgrid(voxel_centers, voxel_centers, voxel_centers)).reshape(3, -1).T
 
 
-# def generate_kdtree(samples):
-#     # Get all xyz values from extracted samples
-#     xyz = samples[:, :3]
-
-<<<<<<< HEAD
-    # TODO check leaf_size impact on speed. default = 40
-    # Default metric of kdtree is L2 norm, Paper uses L infinity -> chebyshev
-    tree = KDTree(xyz, metric="chebyshev", leaf_size=100)
-
-    # Tree must contain only xyz, because otherwise the distance metric is not working as desired.
-    # However we still need the sdf_value therefore we also return the samples.
-    return {'tree': tree, 'samples': samples}
-=======
-#     # TODO check leaf_size impact on speed. default = 40
-#     # Default metric of kdtree is L2 norm, Paper uses L infinity -> chebyshev
-#     tree = KDTree(xyz, metric="chebyshev", leaf_size=100)
-
-#     # Tree must contain only xyz, because otherwise the distance metric is not working as desired.
-#     # However we still need the sdf_value therefore we also return the samples.
-#     return {'tree': tree, 'samples': samples}
->>>>>>> f209fa7d
-
-
 def unpack_sdf_samples_from_ram(data, subsample=None):
     if subsample is None:
         return data
